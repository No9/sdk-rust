[package]
name = "cloudevents-sdk"
version = "0.7.0"
authors = ["Francesco Guardiani <francescoguard@gmail.com>"]
license-file = "LICENSE"
edition = "2018"
description = "CloudEvents official Rust SDK"
documentation = "https://docs.rs/cloudevents-sdk"
readme = "README.md"
repository = "https://github.com/cloudevents/sdk-rust"
exclude = [
    ".github/*"
]
categories = ["web-programming", "encoding", "data-structures"]

# Enable all features when building on docs.rs to show feature gated bindings
[package.metadata.docs.rs]
all-features = true
rustdoc-args = ["--cfg", "docsrs"]

[lib]
name = "cloudevents"

[features]
http-binding = ["async-trait", "bytes", "futures", "http"]
actix = ["actix-web", "actix-http", "async-trait", "bytes", "futures", "http"]
reqwest = ["reqwest-lib", "async-trait", "bytes", "http", "uuid/js"]
rdkafka = ["rdkafka-lib", "bytes", "futures"]
warp = ["warp-lib", "bytes", "http", "hyper"]
axum = ["bytes", "http", "hyper", "axum-lib", "http-body", "async-trait"]
poem = ["bytes", "http", "poem-lib", "hyper", "async-trait"]
nats = ["nats-lib"]

[dependencies]
serde = { version = "^1.0", features = ["derive"] }
serde_json = "^1.0"
chrono = { version = "^0.4", features = ["serde"] }
delegate-attr = "^0.2"
base64 = "^0.12"
url = { version = "^2.1", features = ["serde"] }
snafu = "^0.6"
bitflags = "^1.2"
uuid = { version = "1", features = ["v4"] }

# runtime optional deps
actix-web = { version = "4", optional = true }
actix-http = { version = "3", optional = true }
reqwest-lib = { version = "^0.11", default-features = false, features = ["rustls-tls"], optional = true, package = "reqwest" }
rdkafka-lib = { version = "^0.29", features = ["cmake-build"], optional = true, package = "rdkafka" }
warp-lib = { version = "^0.3", optional = true, package = "warp" }
async-trait = { version = "^0.1.33", optional = true }
bytes = { version = "^1.0", optional = true }
futures = { version = "^0.3", optional = true }
http = { version = "0.2", optional = true }
<<<<<<< HEAD
axum-lib = { version = "^0.5", optional = true, package="axum"}
=======
hyper = { version = "^0.14", optional = true }
axum-lib = { version = "^0.6", optional = true, package="axum"}
>>>>>>> 22f54770
http-body = { version = "^0.4", optional = true }
poem-lib = { version = "=1.2.34", optional = true, package = "poem" }
nats-lib = { version = "0.21.0", optional = true, package = "nats" }

[target."cfg(not(target_arch = \"wasm32\"))".dependencies]
hostname = "^0.3"

[target.'cfg(all(target_arch = "wasm32", target_os = "unknown"))'.dependencies]
web-sys = { version = "^0.3", features = ["Window", "Location"] }

[target."cfg(not(target_os = \"wasi\"))".dependencies]
hyper = { version = "^0.14", optional = true }

[target.'cfg(all(target_arch = "wasm32", target_os = "wasi"))'.dependencies]
hyper_wasi = { version = "0.15", features = ["full"], optional = true  }

[dev-dependencies]
rstest = "0.6"
claims = "0.7.1"
version-sync = "0.9.2"
serde_yaml = "0.8"
rmp-serde = "1"

# runtime dev-deps

url = { version = "^2.1", features = ["serde"] }
serde_json = { version = "^1.0" }
chrono = { version = "^0.4", features = ["serde"] }
mockito = "0.25.1"
mime = "0.3"


[target."cfg(not(target_os = \"wasi\"))".dev-dependencies]
actix-rt = { version = "^2" }
tokio = { version = "^1.0", features = ["full"] }
tower = { version = "0.4", features = ["util"] }

[target.'cfg(all(target_arch = "wasm32", target_os = "wasi"))'.dev-dependencies]
tokio_wasi = { version = "1", features = ["io-util", "fs", "net", "time", "rt", "macros"] }<|MERGE_RESOLUTION|>--- conflicted
+++ resolved
@@ -52,12 +52,8 @@
 bytes = { version = "^1.0", optional = true }
 futures = { version = "^0.3", optional = true }
 http = { version = "0.2", optional = true }
-<<<<<<< HEAD
-axum-lib = { version = "^0.5", optional = true, package="axum"}
-=======
 hyper = { version = "^0.14", optional = true }
 axum-lib = { version = "^0.6", optional = true, package="axum"}
->>>>>>> 22f54770
 http-body = { version = "^0.4", optional = true }
 poem-lib = { version = "=1.2.34", optional = true, package = "poem" }
 nats-lib = { version = "0.21.0", optional = true, package = "nats" }
